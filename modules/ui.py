import copy
from pathlib import Path

import gradio as gr
import torch
import yaml
from transformers import is_torch_xpu_available

from modules import shared

with open(Path(__file__).resolve().parent / '../css/NotoSans/stylesheet.css', 'r') as f:
    css = f.read()
with open(Path(__file__).resolve().parent / '../css/main.css', 'r') as f:
    css += f.read()
with open(Path(__file__).resolve().parent / '../js/main.js', 'r') as f:
    js = f.read()
with open(Path(__file__).resolve().parent / '../js/save_files.js', 'r') as f:
    save_files_js = f.read()
with open(Path(__file__).resolve().parent / '../js/switch_tabs.js', 'r') as f:
    switch_tabs_js = f.read()
with open(Path(__file__).resolve().parent / '../js/show_controls.js', 'r') as f:
    show_controls_js = f.read()
with open(Path(__file__).resolve().parent / '../js/update_big_picture.js', 'r') as f:
    update_big_picture_js = f.read()

refresh_symbol = '🔄'
delete_symbol = '🗑️'
save_symbol = '💾'

theme = gr.themes.Default(
    font=['Noto Sans', 'Helvetica', 'ui-sans-serif', 'system-ui', 'sans-serif'],
    font_mono=['IBM Plex Mono', 'ui-monospace', 'Consolas', 'monospace'],
).set(
    border_color_primary='#c5c5d2',
    button_large_padding='6px 12px',
    body_text_color_subdued='#484848',
    background_fill_secondary='#eaeaea'
)

if Path("notification.mp3").exists():
    audio_notification_js = "document.querySelector('#audio_notification audio')?.play();"
else:
    audio_notification_js = ""


def list_model_elements():
    elements = [
        'loader',
        'filter_by_loader',
        'cpu_memory',
        'auto_devices',
        'disk',
        'cpu',
        'bf16',
        'load_in_8bit',
        'trust_remote_code',
        'no_use_fast',
        'use_flash_attention_2',
        'load_in_4bit',
        'compute_dtype',
        'quant_type',
        'use_double_quant',
        'wbits',
        'groupsize',
        'model_type',
        'pre_layer',
        'triton',
        'desc_act',
        'no_inject_fused_attention',
        'no_inject_fused_mlp',
        'no_use_cuda_fp16',
        'disable_exllama',
        'cfg_cache',
        'no_flash_attn',
        'cache_8bit',
        'threads',
        'threads_batch',
        'n_batch',
        'no_mmap',
        'mlock',
        'no_mul_mat_q',
        'n_gpu_layers',
        'tensor_split',
        'n_ctx',
        'gpu_split',
        'max_seq_len',
        'compress_pos_emb',
        'alpha_value',
        'rope_freq_base',
        'numa',
        'logits_all',
    ]
    if is_torch_xpu_available():
        for i in range(torch.xpu.device_count()):
            elements.append(f'gpu_memory_{i}')
    else:
        for i in range(torch.cuda.device_count()):
            elements.append(f'gpu_memory_{i}')

    return elements


def list_interface_input_elements():
    elements = [
        'max_new_tokens',
        'auto_max_new_tokens',
        'max_tokens_second',
        'seed',
        'temperature',
        'temperature_last',
        'top_p',
        'min_p',
        'top_k',
        'typical_p',
        'epsilon_cutoff',
        'eta_cutoff',
        'repetition_penalty',
        'presence_penalty',
        'frequency_penalty',
        'repetition_penalty_range',
        'encoder_repetition_penalty',
        'no_repeat_ngram_size',
        'min_length',
        'do_sample',
        'penalty_alpha',
        'num_beams',
        'length_penalty',
        'early_stopping',
        'mirostat_mode',
        'mirostat_tau',
        'mirostat_eta',
        'grammar_string',
        'negative_prompt',
        'guidance_scale',
        'add_bos_token',
        'ban_eos_token',
        'custom_token_bans',
        'truncation_length',
        'custom_stopping_strings',
        'skip_special_tokens',
        'stream',
        'tfs',
        'top_a',
    ]

    # Chat elements
    elements += [
        'textbox',
        'start_with',
        'character_menu',
        'history',
        'name1',
        'name2',
        'greeting',
        'context',
        'mode',
        'instruction_template',
        'name1_instruct',
        'name2_instruct',
        'context_instruct',
        'system_message',
        'custom_system_message',
        'turn_template',
        'chat_style',
        'chat-instruct_command',
    ]

<<<<<<< HEAD
    #elements += list_model_elements()
=======
    # Notebook/default elements
    elements += [
        'textbox-notebook',
        'textbox-default',
        'output_textbox',
        'prompt_menu-default',
        'prompt_menu-notebook',
    ]

    # Model elements
    elements += list_model_elements()

>>>>>>> 96df4f10
    return elements


def gather_interface_values(*args):
    output = {}
    for i, element in enumerate(list_interface_input_elements()):
        output[element] = args[i]

    if not shared.args.multi_user:
        shared.persistent_interface_state = output

    return output


def apply_interface_values(state, use_persistent=False):
    if use_persistent:
        state = shared.persistent_interface_state

    elements = list_interface_input_elements()
    if len(state) == 0:
        return [gr.update() for k in elements]  # Dummy, do nothing
    else:
        return [state[k] if k in state else gr.update() for k in elements]


def save_settings(state, preset, instruction_template, extensions, show_controls):
    output = copy.deepcopy(shared.settings)
    exclude = ['name2', 'greeting', 'context', 'turn_template']
    for k in state:
        if k in shared.settings and k not in exclude:
            output[k] = state[k]

    output['preset'] = preset
    output['prompt-default'] = state['prompt_menu-default']
    output['prompt-notebook'] = state['prompt_menu-notebook']
    output['character'] = state['character_menu']
    output['instruction_template'] = instruction_template
    output['default_extensions'] = extensions
    output['seed'] = int(output['seed'])
    output['show_controls'] = show_controls

    return yaml.dump(output, sort_keys=False, width=float("inf"))


def create_refresh_button(refresh_component, refresh_method, refreshed_args, elem_class, interactive=True):
    """
    Copied from https://github.com/AUTOMATIC1111/stable-diffusion-webui
    """
    def refresh():
        refresh_method()
        args = refreshed_args() if callable(refreshed_args) else refreshed_args

        for k, v in args.items():
            setattr(refresh_component, k, v)

        return gr.update(**(args or {}))

    refresh_button = gr.Button(refresh_symbol, elem_classes=elem_class, interactive=interactive)
    refresh_button.click(
        fn=refresh,
        inputs=[],
        outputs=[refresh_component]
    )

    return refresh_button<|MERGE_RESOLUTION|>--- conflicted
+++ resolved
@@ -165,9 +165,6 @@
         'chat-instruct_command',
     ]
 
-<<<<<<< HEAD
-    #elements += list_model_elements()
-=======
     # Notebook/default elements
     elements += [
         'textbox-notebook',
@@ -180,7 +177,6 @@
     # Model elements
     elements += list_model_elements()
 
->>>>>>> 96df4f10
     return elements
 
 
