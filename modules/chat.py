import base64
import copy
import functools
import html
import json
import re
from datetime import datetime
from pathlib import Path

import gradio as gr
import yaml
from PIL import Image

import modules.shared as shared
from modules.extensions import apply_extensions
from modules.html_generator import chat_html_wrapper, make_thumbnail
from modules.logging_colors import logger
from modules.text_generation import (
    generate_reply,
    get_encoded_length,
    get_max_prompt_length
)
from modules.utils import (
    delete_file,
    get_available_characters,
    replace_all,
    save_file
)


def str_presenter(dumper, data):
    """
    Copied from https://github.com/yaml/pyyaml/issues/240
    Makes pyyaml output prettier multiline strings.
    """

    if data.count('\n') > 0:
        return dumper.represent_scalar('tag:yaml.org,2002:str', data, style='|')

    return dumper.represent_scalar('tag:yaml.org,2002:str', data)


yaml.add_representer(str, str_presenter)
yaml.representer.SafeRepresenter.add_representer(str, str_presenter)


def get_turn_substrings(state, instruct=False):
    if instruct:
        if 'turn_template' not in state or state['turn_template'] == '':
            template = '<|user|>\n<|user-message|>\n<|bot|>\n<|bot-message|>\n'
        else:
            template = state['turn_template'].replace(r'\n', '\n')
    else:
        template = '<|user|>: <|user-message|>\n<|bot|>: <|bot-message|>\n'

    replacements = {
        '<|user|>': state['name1_instruct' if instruct else 'name1'].strip(),
        '<|bot|>': state['name2_instruct' if instruct else 'name2'].strip(),
    }

    output = {
        'user_turn': template.split('<|bot|>')[0],
        'bot_turn': '<|bot|>' + template.split('<|bot|>')[1],
        'user_turn_stripped': template.split('<|bot|>')[0].split('<|user-message|>')[0],
        'bot_turn_stripped': '<|bot|>' + template.split('<|bot|>')[1].split('<|bot-message|>')[0],
    }

    for k in output:
        output[k] = replace_all(output[k], replacements)

    return output


def generate_chat_prompt(user_input, state, **kwargs):
    impersonate = kwargs.get('impersonate', False)
    _continue = kwargs.get('_continue', False)
    also_return_rows = kwargs.get('also_return_rows', False)
    history = kwargs.get('history', state['history'])['internal']
    is_instruct = state['mode'] == 'instruct'

    # Find the maximum prompt size
    max_length = get_max_prompt_length(state)
    all_substrings = {
        'chat': get_turn_substrings(state, instruct=False) if state['mode'] in ['chat', 'chat-instruct'] else None,
        'instruct': get_turn_substrings(state, instruct=True)
    }

    substrings = all_substrings['instruct' if is_instruct else 'chat']

    # Create the template for "chat-instruct" mode
    if state['mode'] == 'chat-instruct':
        wrapper = ''
        command = state['chat-instruct_command'].replace('<|character|>', state['name2'] if not impersonate else state['name1'])
        context_instruct = state['context_instruct']
        if state['custom_system_message'].strip() != '':
            context_instruct = context_instruct.replace('<|system-message|>', state['custom_system_message'])
        else:
            context_instruct = context_instruct.replace('<|system-message|>', state['system_message'])

        wrapper += context_instruct
        wrapper += all_substrings['instruct']['user_turn'].replace('<|user-message|>', command)
        wrapper += all_substrings['instruct']['bot_turn_stripped']
        if impersonate:
            wrapper += substrings['user_turn_stripped'].rstrip(' ')
        elif _continue:
            wrapper += apply_extensions('bot_prefix', substrings['bot_turn_stripped'], state)
            wrapper += history[-1][1]
        else:
            wrapper += apply_extensions('bot_prefix', substrings['bot_turn_stripped'].rstrip(' '), state)
    else:
        wrapper = '<|prompt|>'

    if is_instruct:
        context = state['context_instruct']
        if state['custom_system_message'].strip() != '':
            context = context.replace('<|system-message|>', state['custom_system_message'])
        else:
            context = context.replace('<|system-message|>', state['system_message'])
    else:
        context = replace_character_names(
            f"{state['context'].strip()}\n",
            state['name1'],
            state['name2']
        )

    # Build the prompt
    rows = [context]
    min_rows = 3
    i = len(history) - 1
<<<<<<< HEAD
    context_instruct = state['context_instruct'] if is_instruct else f"{state['context'].strip()}\n"

    # add@byron
    input =  kwargs['_input'] if '_input' in kwargs else ''
    if context_instruct and context_instruct[-1] == ':':
        if len(input) > 0:
            context_instruct = context_instruct + ' ' + (input[:max_length-len(user_input)]) + "\n"
        else:
            context_instruct = ''
    rows = [context_instruct]
=======
>>>>>>> 96df4f10
    while i >= 0 and get_encoded_length(wrapper.replace('<|prompt|>', ''.join(rows))) < max_length:
        if _continue and i == len(history) - 1:
            if state['mode'] != 'chat-instruct':
                rows.insert(1, substrings['bot_turn_stripped'] + history[i][1].strip())
        else:
            rows.insert(1, substrings['bot_turn'].replace('<|bot-message|>', history[i][1].strip()))

        string = history[i][0]
        if string not in ['', '<|BEGIN-VISIBLE-CHAT|>']:
            rows.insert(1, replace_all(substrings['user_turn'], {'<|user-message|>': string.strip(), '<|round|>': str(i)}))

        i -= 1

    if impersonate:
        if state['mode'] == 'chat-instruct':
            min_rows = 1
        else:
            min_rows = 2
            rows.append(substrings['user_turn_stripped'].rstrip(' '))
    elif not _continue:
        # Add the user message
        if len(user_input) > 0:
            rows.append(replace_all(substrings['user_turn'], {'<|user-message|>': user_input.strip(), '<|round|>': str(len(history))}))

        # Add the character prefix
        if state['mode'] != 'chat-instruct':
            rows.append(apply_extensions('bot_prefix', substrings['bot_turn_stripped'].rstrip(' '), state))

    while len(rows) > min_rows and get_encoded_length(wrapper.replace('<|prompt|>', ''.join(rows))) >= max_length:
        rows.pop(1)

    prompt = wrapper.replace('<|prompt|>', ''.join(rows))
    if also_return_rows:
        return prompt, rows
    else:
        return prompt


def get_stopping_strings(state):
    stopping_strings = []
    if state['mode'] in ['instruct', 'chat-instruct']:
        stopping_strings += [
            state['turn_template'].split('<|user-message|>')[1].split('<|bot|>')[0] + '<|bot|>',
            state['turn_template'].split('<|bot-message|>')[1] + '<|user|>'
        ]

        replacements = {
            '<|user|>': state['name1_instruct'],
            '<|bot|>': state['name2_instruct']
        }

        for i in range(len(stopping_strings)):
            stopping_strings[i] = replace_all(stopping_strings[i], replacements).rstrip(' ').replace(r'\n', '\n')

    if state['mode'] in ['chat', 'chat-instruct']:
        stopping_strings += [
            f"\n{state['name1']}:",
            f"\n{state['name2']}:"
        ]

    if 'stopping_strings' in state and isinstance(state['stopping_strings'], list):
        stopping_strings += state.pop('stopping_strings')

    return stopping_strings


def chatbot_wrapper(text, state, regenerate=False, _continue=False, loading_message=True):
    history = state['history']
    output = copy.deepcopy(history)
    output = apply_extensions('history', output)
    state = apply_extensions('state', state)
    if shared.model_name == 'None' or shared.model is None:
        logger.error("No model is loaded! Select one in the Model tab.")
        yield output
        return

    just_started = True
    visible_text = None
    stopping_strings = get_stopping_strings(state)
    is_stream = state['stream']

    # Prepare the input
    if not any((regenerate, _continue)):
        visible_text = html.escape(text)

        # Apply extensions
        text, visible_text = apply_extensions('chat_input', text, visible_text, state)
        text = apply_extensions('input', text, state, is_chat=True)

        # *Is typing...*
        if loading_message:
            yield {'visible': output['visible'] + [[visible_text, shared.processing_message]], 'internal': output['internal']}
    else:
        text, visible_text = output['internal'][-1][0], output['visible'][-1][0]
        if regenerate:
            output['visible'].pop()
            output['internal'].pop()

            # *Is typing...*
            if loading_message:
                yield {'visible': output['visible'] + [[visible_text, shared.processing_message]], 'internal': output['internal']}
        elif _continue:
            last_reply = [output['internal'][-1][1], output['visible'][-1][1]]
            if loading_message:
                yield {'visible': output['visible'][:-1] + [[visible_text, last_reply[1] + '...']], 'internal': output['internal']}

    # Generate the prompt
    kwargs = {
        '_continue': _continue,
        'history': output,
    }
    prompt = apply_extensions('custom_generate_chat_prompt', text, state, **kwargs)
    if prompt is None:
        prompt = generate_chat_prompt(text, state, **kwargs)

    # Generate
    reply = None
    for j, reply in enumerate(generate_reply(prompt, state, stopping_strings=stopping_strings, is_chat=True)):

        # Extract the reply
        visible_reply = reply
        if state['mode'] in ['chat', 'chat-instruct']:
            visible_reply = re.sub("(<USER>|<user>|{{user}})", state['name1'], reply)

        visible_reply = html.escape(visible_reply)

        if shared.stop_everything:
            output['visible'][-1][1] = apply_extensions('output', output['visible'][-1][1], state, is_chat=True)
            yield output
            return

        if just_started:
            just_started = False
            if not _continue:
                output['internal'].append(['', ''])
                output['visible'].append(['', ''])

        if _continue:
            output['internal'][-1] = [text, last_reply[0] + reply]
            output['visible'][-1] = [visible_text, last_reply[1] + visible_reply]
            if is_stream:
                yield output
        elif not (j == 0 and visible_reply.strip() == ''):
            output['internal'][-1] = [text, reply.lstrip(' ')]
            output['visible'][-1] = [visible_text, visible_reply.lstrip(' ')]
            if is_stream:
                yield output

    output['visible'][-1][1] = apply_extensions('output', output['visible'][-1][1], state, is_chat=True)
    yield output


def impersonate_wrapper(text, state):

    static_output = chat_html_wrapper(state['history'], state['name1'], state['name2'], state['mode'], state['chat_style'])

    if shared.model_name == 'None' or shared.model is None:
        logger.error("No model is loaded! Select one in the Model tab.")
        yield '', static_output
        return

    prompt = generate_chat_prompt('', state, impersonate=True)
    stopping_strings = get_stopping_strings(state)

    yield text + '...', static_output
    reply = None
    for reply in generate_reply(prompt + text, state, stopping_strings=stopping_strings, is_chat=True):
        yield (text + reply).lstrip(' '), static_output
        if shared.stop_everything:
            return


def generate_chat_reply(text, state, regenerate=False, _continue=False, loading_message=True):
    history = state['history']
    if regenerate or _continue:
        text = ''
        if (len(history['visible']) == 1 and not history['visible'][0][0]) or len(history['internal']) == 0:
            yield history
            return

    for history in chatbot_wrapper(text, state, regenerate=regenerate, _continue=_continue, loading_message=loading_message):
        yield history


def character_is_loaded(state, raise_exception=False):
    if state['mode'] in ['chat', 'chat-instruct'] and state['name2'] == '':
        logger.error('It looks like no character is loaded. Please load one under Parameters > Character.')
        if raise_exception:
            raise ValueError

        return False
    else:
        return True


def generate_chat_reply_wrapper(text, state, regenerate=False, _continue=False):
    '''
    Same as above but returns HTML for the UI
    '''

    if not character_is_loaded(state):
        return

    if state['start_with'] != '' and not _continue:
        if regenerate:
            text, state['history'] = remove_last_message(state['history'])
            regenerate = False

        _continue = True
        send_dummy_message(text, state)
        send_dummy_reply(state['start_with'], state)

    for i, history in enumerate(generate_chat_reply(text, state, regenerate, _continue, loading_message=True)):
        yield chat_html_wrapper(history, state['name1'], state['name2'], state['mode'], state['chat_style']), history


def remove_last_message(history):
    if len(history['visible']) > 0 and history['internal'][-1][0] != '<|BEGIN-VISIBLE-CHAT|>':
        last = history['visible'].pop()
        history['internal'].pop()
    else:
        last = ['', '']

    return html.unescape(last[0]), history


def send_last_reply_to_input(history):
    if len(history['visible']) > 0:
        return html.unescape(history['visible'][-1][1])
    else:
        return ''


def replace_last_reply(text, state):
    history = state['history']

    if len(text.strip()) == 0:
        return history
    elif len(history['visible']) > 0:
        history['visible'][-1][1] = html.escape(text)
        history['internal'][-1][1] = apply_extensions('input', text, state, is_chat=True)

    return history


def send_dummy_message(text, state):
    history = state['history']
    history['visible'].append([html.escape(text), ''])
    history['internal'].append([apply_extensions('input', text, state, is_chat=True), ''])
    return history


def send_dummy_reply(text, state):
    history = state['history']
    if len(history['visible']) > 0 and not history['visible'][-1][1] == '':
        history['visible'].append(['', ''])
        history['internal'].append(['', ''])

    history['visible'][-1][1] = html.escape(text)
    history['internal'][-1][1] = apply_extensions('input', text, state, is_chat=True)
    return history


def redraw_html(history, name1, name2, mode, style, reset_cache=False):
    return chat_html_wrapper(history, name1, name2, mode, style, reset_cache=reset_cache)


def start_new_chat(state):
    mode = state['mode']
    history = {'internal': [], 'visible': []}

    if mode != 'instruct':
        greeting = replace_character_names(state['greeting'], state['name1'], state['name2'])
        if greeting != '':
            history['internal'] += [['<|BEGIN-VISIBLE-CHAT|>', greeting]]
            history['visible'] += [['', apply_extensions('output', greeting, state, is_chat=True)]]

    unique_id = datetime.now().strftime('%Y%m%d-%H-%M-%S')
    save_history(history, unique_id, state['character_menu'], state['mode'])

    return history


def get_history_file_path(unique_id, character, mode):
    if mode == 'instruct':
        p = Path(f'logs/instruct/{unique_id}.json')
    else:
        p = Path(f'logs/chat/{character}/{unique_id}.json')

    return p


def save_history(history, unique_id, character, mode):
    if shared.args.multi_user:
        return

    p = get_history_file_path(unique_id, character, mode)
    if not p.parent.is_dir():
        p.parent.mkdir(parents=True)

    with open(p, 'w', encoding='utf-8') as f:
        f.write(json.dumps(history, indent=4))


def rename_history(old_id, new_id, character, mode):
    if shared.args.multi_user:
        return

    old_p = get_history_file_path(old_id, character, mode)
    new_p = get_history_file_path(new_id, character, mode)
    if new_p.parent != old_p.parent:
        logger.error(f"The following path is not allowed: {new_p}.")
    elif new_p == old_p:
        logger.info("The provided path is identical to the old one.")
    else:
        logger.info(f"Renaming {old_p} to {new_p}")
        old_p.rename(new_p)


def find_all_histories(state):
    if shared.args.multi_user:
        return ['']

    if state['mode'] == 'instruct':
        paths = Path('logs/instruct').glob('*.json')
    else:
        character = state['character_menu']

        # Handle obsolete filenames and paths
        old_p = Path(f'logs/{character}_persistent.json')
        new_p = Path(f'logs/persistent_{character}.json')
        if old_p.exists():
            logger.warning(f"Renaming {old_p} to {new_p}")
            old_p.rename(new_p)
        if new_p.exists():
            unique_id = datetime.now().strftime('%Y%m%d-%H-%M-%S')
            p = get_history_file_path(unique_id, character, state['mode'])
            logger.warning(f"Moving {new_p} to {p}")
            p.parent.mkdir(exist_ok=True)
            new_p.rename(p)

        paths = Path(f'logs/chat/{character}').glob('*.json')

    histories = sorted(paths, key=lambda x: x.stat().st_mtime, reverse=True)
    histories = [path.stem for path in histories]

    return histories


def load_latest_history(state):
    '''
    Loads the latest history for the given character in chat or chat-instruct
    mode, or the latest instruct history for instruct mode.
    '''

    if shared.args.multi_user:
        return start_new_chat(state)

    histories = find_all_histories(state)

    if len(histories) > 0:
        unique_id = Path(histories[0]).stem
        history = load_history(unique_id, state['character_menu'], state['mode'])
    else:
        history = start_new_chat(state)

    return history


def load_history(unique_id, character, mode):
    p = get_history_file_path(unique_id, character, mode)

    f = json.loads(open(p, 'rb').read())
    if 'internal' in f and 'visible' in f:
        history = f
    else:
        history = {
            'internal': f['data'],
            'visible': f['data_visible']
        }

    return history


def load_history_json(file, history):
    try:
        file = file.decode('utf-8')
        f = json.loads(file)
        if 'internal' in f and 'visible' in f:
            history = f
        else:
            history = {
                'internal': f['data'],
                'visible': f['data_visible']
            }

        return history
    except:
        return history


def delete_history(unique_id, character, mode):
    p = get_history_file_path(unique_id, character, mode)
    delete_file(p)


def replace_character_names(text, name1, name2):
    text = text.replace('{{user}}', name1).replace('{{char}}', name2)
    return text.replace('<USER>', name1).replace('<BOT>', name2)


def generate_pfp_cache(character):
    cache_folder = Path("cache")
    if not cache_folder.exists():
        cache_folder.mkdir()

    for path in [Path(f"characters/{character}.{extension}") for extension in ['png', 'jpg', 'jpeg']]:
        if path.exists():
            original_img = Image.open(path)
            original_img.save(Path('cache/pfp_character.png'), format='PNG')

            thumb = make_thumbnail(original_img)
            thumb.save(Path('cache/pfp_character_thumb.png'), format='PNG')

            return thumb

    return None


def load_character(character, name1, name2, instruct=False):
    context = greeting = turn_template = system_message = ""
    greeting_field = 'greeting'
    picture = None

    if instruct:
        name1 = name2 = ''
        folder = 'instruction-templates'
    else:
        folder = 'characters'

    filepath = None
    for extension in ["yml", "yaml", "json"]:
        filepath = Path(f'{folder}/{character}.{extension}')
        if filepath.exists():
            break

    if filepath is None or not filepath.exists():
        logger.error(f"Could not find the character \"{character}\" inside {folder}/. No character has been loaded.")
        raise ValueError

    file_contents = open(filepath, 'r', encoding='utf-8').read()
    data = json.loads(file_contents) if extension == "json" else yaml.safe_load(file_contents)

    for path in [Path("cache/pfp_character.png"), Path("cache/pfp_character_thumb.png")]:
        if path.exists() and not instruct:
            path.unlink()

    picture = generate_pfp_cache(character)

    # Finding the bot's name
    for k in ['name', 'bot', '<|bot|>', 'char_name']:
        if k in data and data[k] != '':
            name2 = data[k]
            break

    # Find the user name (if any)
    for k in ['your_name', 'user', '<|user|>']:
        if k in data and data[k] != '':
            name1 = data[k]
            break

    if 'context' in data:
        context = data['context']
        if not instruct:
            context = context.strip() + '\n'
    elif "char_persona" in data:
        context = build_pygmalion_style_context(data)
        greeting_field = 'char_greeting'

    greeting = data.get(greeting_field, greeting)
    turn_template = data.get('turn_template', turn_template)
    system_message = data.get('system_message', system_message)

    return name1, name2, picture, greeting, context, turn_template.replace("\n", r"\n"), system_message


@functools.cache
def load_character_memoized(character, name1, name2, instruct=False):
    return load_character(character, name1, name2, instruct=instruct)


def upload_character(file, img, tavern=False):
    decoded_file = file if isinstance(file, str) else file.decode('utf-8')
    try:
        data = json.loads(decoded_file)
    except:
        data = yaml.safe_load(decoded_file)

    if 'char_name' in data:
        name = data['char_name']
        greeting = data['char_greeting']
        context = build_pygmalion_style_context(data)
        yaml_data = generate_character_yaml(name, greeting, context)
    else:
        name = data['name']
        yaml_data = generate_character_yaml(data['name'], data['greeting'], data['context'])

    outfile_name = name
    i = 1
    while Path(f'characters/{outfile_name}.yaml').exists():
        outfile_name = f'{name}_{i:03d}'
        i += 1

    with open(Path(f'characters/{outfile_name}.yaml'), 'w', encoding='utf-8') as f:
        f.write(yaml_data)

    if img is not None:
        img.save(Path(f'characters/{outfile_name}.png'))

    logger.info(f'New character saved to "characters/{outfile_name}.yaml".')
    return gr.update(value=outfile_name, choices=get_available_characters())


def build_pygmalion_style_context(data):
    context = ""
    if 'char_persona' in data and data['char_persona'] != '':
        context += f"{data['char_name']}'s Persona: {data['char_persona']}\n"

    if 'world_scenario' in data and data['world_scenario'] != '':
        context += f"Scenario: {data['world_scenario']}\n"

    if 'example_dialogue' in data and data['example_dialogue'] != '':
        context += f"{data['example_dialogue'].strip()}\n"

    context = f"{context.strip()}\n"
    return context


def upload_tavern_character(img, _json):
    _json = {'char_name': _json['name'], 'char_persona': _json['description'], 'char_greeting': _json['first_mes'], 'example_dialogue': _json['mes_example'], 'world_scenario': _json['scenario']}
    return upload_character(json.dumps(_json), img, tavern=True)


def check_tavern_character(img):
    if "chara" not in img.info:
        return "Not a TavernAI card", None, None, gr.update(interactive=False)

    decoded_string = base64.b64decode(img.info['chara']).replace(b'\\r\\n', b'\\n')
    _json = json.loads(decoded_string)
    if "data" in _json:
        _json = _json["data"]

    return _json['name'], _json['description'], _json, gr.update(interactive=True)


def upload_your_profile_picture(img):
    cache_folder = Path("cache")
    if not cache_folder.exists():
        cache_folder.mkdir()

    if img is None:
        if Path("cache/pfp_me.png").exists():
            Path("cache/pfp_me.png").unlink()
    else:
        img = make_thumbnail(img)
        img.save(Path('cache/pfp_me.png'))
        logger.info('Profile picture saved to "cache/pfp_me.png"')


def generate_character_yaml(name, greeting, context):
    data = {
        'name': name,
        'greeting': greeting,
        'context': context,
    }

    data = {k: v for k, v in data.items() if v}  # Strip falsy
    return yaml.dump(data, sort_keys=False, width=float("inf"))


def generate_instruction_template_yaml(user, bot, context, turn_template, system_message):
    data = {
        'user': user,
        'bot': bot,
        'turn_template': turn_template,
        'context': context,
        'system_message': system_message,
    }

    data = {k: v for k, v in data.items() if v}  # Strip falsy
    return yaml.dump(data, sort_keys=False, width=float("inf"))


def save_character(name, greeting, context, picture, filename):
    if filename == "":
        logger.error("The filename is empty, so the character will not be saved.")
        return

    data = generate_character_yaml(name, greeting, context)
    filepath = Path(f'characters/{filename}.yaml')
    save_file(filepath, data)
    path_to_img = Path(f'characters/{filename}.png')
    if picture is not None:
        picture.save(path_to_img)
        logger.info(f'Saved {path_to_img}.')


def delete_character(name, instruct=False):
    for extension in ["yml", "yaml", "json"]:
        delete_file(Path(f'characters/{name}.{extension}'))

    delete_file(Path(f'characters/{name}.png'))<|MERGE_RESOLUTION|>--- conflicted
+++ resolved
@@ -127,19 +127,6 @@
     rows = [context]
     min_rows = 3
     i = len(history) - 1
-<<<<<<< HEAD
-    context_instruct = state['context_instruct'] if is_instruct else f"{state['context'].strip()}\n"
-
-    # add@byron
-    input =  kwargs['_input'] if '_input' in kwargs else ''
-    if context_instruct and context_instruct[-1] == ':':
-        if len(input) > 0:
-            context_instruct = context_instruct + ' ' + (input[:max_length-len(user_input)]) + "\n"
-        else:
-            context_instruct = ''
-    rows = [context_instruct]
-=======
->>>>>>> 96df4f10
     while i >= 0 and get_encoded_length(wrapper.replace('<|prompt|>', ''.join(rows))) < max_length:
         if _continue and i == len(history) - 1:
             if state['mode'] != 'chat-instruct':
