--- conflicted
+++ resolved
@@ -105,14 +105,7 @@
     return model_settings
 
 
-<<<<<<< HEAD
-def infer_loader(model_name):
-    shared.is_external_api = '.py' in model_name.lower()
-    if shared.is_external_api:
-        return 'External_Api'
-=======
 def infer_loader(model_name, model_settings):
->>>>>>> 96df4f10
     path_to_model = Path(f'{shared.args.model_dir}/{model_name}')
     if not path_to_model.exists():
         loader = None
