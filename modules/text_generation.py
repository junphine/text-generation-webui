--- conflicted
+++ resolved
@@ -151,8 +151,7 @@
     length_after_extensions = apply_extensions('tokenized_length', prompt)
     if length_after_extensions is not None:
         return length_after_extensions
-    if shared.is_external_api:
-        return len(prompt)
+
     return len(encode(prompt)[0])
 
 
@@ -275,79 +274,6 @@
     return reply, stop_found
 
 
-<<<<<<< HEAD
-def _generate_reply(question, state, stopping_strings=None, is_chat=False):
-    generate_func = apply_extensions('custom_generate_reply')
-    if generate_func is None:
-        if shared.model_name == 'None' or shared.model is None:
-            logger.error("No model is loaded! Select one in the Model tab.")
-            yield ''
-            return
-
-        if shared.model.__class__.__name__ in ['LlamaCppModel', 'RWKVModel', 'ExllamaModel']:
-            generate_func = generate_reply_custom
-        elif shared.args.flexgen:
-            generate_func = generate_reply_flexgen
-        else:
-            generate_func = generate_reply_HF
-
-    # Preparing the input
-    original_question = question
-    if not is_chat:
-        state = apply_extensions('state', state)
-        question = apply_extensions('input', question, state)
-
-    # Finding the stopping strings
-    all_stop_strings = []
-    for st in (stopping_strings, ast.literal_eval(f"[{state['custom_stopping_strings']}]")):
-        if type(st) is list and len(st) > 0:
-            all_stop_strings += st
-
-    if shared.args.verbose:
-        print(f'\n\n{question}\n--------------------\n')
-        
-    if shared.is_external_api:
-        # does not support streaming yet       
-        try:            
-            original_reply = ''
-            res = shared.model(question,state,stopping_strings)
-            reply = res
-            reply = reply.replace('<extra_id_0>','')
-            yield reply
-
-        except Exception:
-            traceback.print_exc()
-        finally:
-            return
-    shared.stop_everything = False
-    clear_torch_cache()
-    seed = set_manual_seed(state['seed'])
-    last_update = -1
-    reply = ''
-    is_stream = state['stream']
-    if len(all_stop_strings) > 0 and not state['stream']:
-        state = copy.deepcopy(state)
-        state['stream'] = True
-
-    for reply in generate_func(question, original_question, seed, state, stopping_strings, is_chat=is_chat):
-        reply, stop_found = apply_stopping_strings(reply, all_stop_strings)
-        if is_stream:
-            cur_time = time.time()
-            if cur_time - last_update > 0.041666666666666664:  # Limit streaming to 24 fps
-                last_update = cur_time
-                yield reply
-
-        if stop_found:
-            break
-
-    if not is_chat:
-        reply = apply_extensions('output', reply, state)
-
-    yield reply
-
-
-=======
->>>>>>> 96df4f10
 def generate_reply_HF(question, original_question, seed, state, stopping_strings=None, is_chat=False):
     generate_params = {}
     for k in ['max_new_tokens', 'do_sample', 'temperature', 'temperature_last', 'top_p', 'min_p', 'typical_p', 'repetition_penalty', 'presence_penalty', 'frequency_penalty', 'repetition_penalty_range', 'encoder_repetition_penalty', 'top_k', 'min_length', 'no_repeat_ngram_size', 'num_beams', 'penalty_alpha', 'length_penalty', 'early_stopping', 'tfs', 'top_a', 'mirostat_mode', 'mirostat_tau', 'mirostat_eta', 'guidance_scale']:
